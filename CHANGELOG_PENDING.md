--- conflicted
+++ resolved
@@ -1,6 +1,5 @@
 ### Improvements
 
-<<<<<<< HEAD
 - [codegen/go] - Implement go type conversions for optional string, boolean, int, and float32
   arguments, and changes our behavior for optional spilling from variable declaration hoisting to
   instead rewrite as calls to these functions. Fixes #8821.
@@ -12,12 +11,11 @@
   Data source methods which take optional strings, bools, ints, and float64 values can be set to
   the return value of these functions. These functions will appear in generated programs as well as
   future docs updates.
-=======
+
 - [sdk/nodejs] - Fix resource plugins advertising a `pluginDownloadURL` not being downloaded. This
   should allow resource plugins published via boilerplates to find and consume plugins published
   outside the registry. See: https://github.com/pulumi/pulumi/issues/8890 for the tracking issue to
   document this feature.
->>>>>>> 47d4ab1a
 
 - [cli] Experimental support for update plans. Only enabled when PULUMI_EXPERIMENTAL is
   set. This enables preview to save a plan of what the engine expects to happen in a file
